--- conflicted
+++ resolved
@@ -266,39 +266,24 @@
         load_checkpoint(state, checkpoint, device=device)
 
     recon_loss_fn = partial(mse_loss, ignored_index=-1, reduction="mean")
-<<<<<<< HEAD
     total_steps_per_epoch = len(
         train_dataset) // (dataloader_kwargs['batch_size'] * grad_acc_steps)
-=======
-    total_steps_per_epoch = len(train_dataset) // (dataloader_kwargs['batch_size'] * grad_acc_steps)
->>>>>>> e0f278b5
 
     epoch = 0
     while True:
         epoch += 1
         print(f"Epoch {epoch}")
-<<<<<<< HEAD
 
         # Initialize tqdm progress bar for this epoch
         pbar = tqdm(total=total_steps_per_epoch,
                     desc=f"Epoch {epoch}", unit="step")
 
-=======
-        
-        # Initialize tqdm progress bar for this epoch
-        pbar = tqdm(total=total_steps_per_epoch, desc=f"Epoch {epoch}", unit="step")
-        
->>>>>>> e0f278b5
         forward_time = 0
         backward_time = 0
         losses_recon = []
         losses_l1 = []
         step_start_time = time.time()
-<<<<<<< HEAD
-
-=======
-        
->>>>>>> e0f278b5
+
         for _ in range(total_steps_per_epoch):
             for _ in range(grad_acc_steps):
                 try:
@@ -311,11 +296,7 @@
                     )
                     activations, filenames = next(train_loader)
                     activations = activations.to(device)
-<<<<<<< HEAD
-
-=======
-                
->>>>>>> e0f278b5
+
                 # Forward pass
                 with autocast(str(device)):
                     start_time = perf_counter()
@@ -332,21 +313,13 @@
                     loss.backward()
                     backward_time += perf_counter() - start_time
 
-<<<<<<< HEAD
             torch.nn.utils.clip_grad_norm_(
                 dist_model.parameters(), clip_thresh)
-=======
-            torch.nn.utils.clip_grad_norm_(dist_model.parameters(), clip_thresh)
->>>>>>> e0f278b5
             optimizer.step()
             scheduler.step()
             dist_model.zero_grad()
             state["step"] += 1
-<<<<<<< HEAD
-
-=======
-            
->>>>>>> e0f278b5
+
             # Update tqdm progress bar
             step_end_time = time.time()
             step_time = step_end_time - step_start_time
@@ -369,11 +342,9 @@
                 break
 
         pbar.close()
-<<<<<<< HEAD
-
-=======
+
+        pbar.close()
         
->>>>>>> e0f278b5
         if steps != -1 and state["step"] >= steps:
             break
 
