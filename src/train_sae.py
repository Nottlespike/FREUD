--- conflicted
+++ resolved
@@ -405,11 +405,8 @@
             if steps != -1 and state["step"] >= steps:
                 pbar.close()
                 break
-<<<<<<< HEAD
 
         pbar.close()
-=======
->>>>>>> e7ee8662
         
         if steps != -1 and state["step"] >= steps:
             pbar.close()
